numpy
oslo.config<1.10.0,>=1.9.3
oslo.db>=1.8.0
oslo.log<1.1.0,>=1.0.0
oslo.policy>=0.3.0
oslo.serialization<1.5.0,>=1.4.0
oslo.utils<1.5.0,>=1.4.0
oslosphinx>=2.2.0  # Apache-2.0
pandas
pecan>=0.9
python-swiftclient
pytimeparse
# pytimeparse misses this dep for now
future
futures
requests
six
sqlalchemy
sqlalchemy-utils
stevedore
tooz>=0.11
voluptuous
werkzeug
Jinja2
PyYAML
sysv_ipc
msgpack-python
retrying
pytz
WebOb>=1.4.1
<<<<<<< HEAD
alembic>=0.7
psycopg2
pymysql
=======
alembic>=0.7.6
psycopg2
>>>>>>> d0c394d1
<|MERGE_RESOLUTION|>--- conflicted
+++ resolved
@@ -28,11 +28,6 @@
 retrying
 pytz
 WebOb>=1.4.1
-<<<<<<< HEAD
-alembic>=0.7
-psycopg2
-pymysql
-=======
 alembic>=0.7.6
 psycopg2
->>>>>>> d0c394d1
+pymysql